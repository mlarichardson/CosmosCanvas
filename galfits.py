"""
Makes a plot from a FITS file
"""
# Imports
import numpy as np

# The original Python2 version of this document relied on APLPY to load and plot the file, but this was not Python3 compatible.
# Here we have drawn on a script generously provided by George Heald that relies on Astropy instead.

# Updated July 23, 2021 by Mark Richardson and Jayanne English
# Updated Mar 5, 2022 by Gilles Ferrand and Jayanne English; Jayanne English March 5, 2022. 
# Updated Mar 15, 2022 by Mark Richardson and Jayanne English.
<<<<<<< HEAD

# Changes July 8/22: square image changed by Nathan Deg.
=======
>>>>>>> e9f5d6b7

import astropy.units as u
from astropy.wcs import WCS
from astropy.wcs.utils import skycoord_to_pixel
from astropy.coordinates import SkyCoord
from astropy.wcs.utils import proj_plane_pixel_scales
from astropy.io import fits
import matplotlib.pyplot as plt

from mpl_toolkits.axes_grid1 import make_axes_locatable
from matplotlib.patches import Ellipse, Rectangle

import matplotlib.pylab as pylab

def plot_galaxy(fits_file,RA,DEC,RADIUS,shift,cmap,min_value=None,max_value=None,
                  ticks=None,nsteps=18,label="",coord_frame='fk5',mark_centre=False,show_beam=True,cb_name='',
<<<<<<< HEAD
                  add_tick_ends=True,tick_prec=-2,bkgrd_black=False,title='',square=True):
=======
                  add_tick_ends=True,tick_prec=-2,bkgrd_black=False):
>>>>>>> e9f5d6b7
    params = {'legend.fontsize': 'x-large',
         'axes.labelsize': 'x-large',
         'axes.titlesize':'x-large',
         'xtick.direction': 'in',
         'ytick.direction': 'in',
         'xtick.labelsize':'x-large',
         'ytick.labelsize':'x-large'}
    pylab.rcParams.update(params)

    hdul = fits.open(fits_file)
    hdr = hdul[0].header
    w = WCS(hdr).celestial
    pix_size = np.abs(hdr['CDELT1'])

    # Convert RA to DEG and apply shift
    imagecenterX=15*(RA[0] + RA[1]/60. + RA[2]/3600.) - shift[0]
    imagecenterY=DEC[0] + DEC[1]/60. + DEC[2]/3600 - shift[1]

    roi = SkyCoord(imagecenterX, imagecenterY, unit=u.deg, frame=coord_frame)
    pix = skycoord_to_pixel(roi, w)
    size=np.int(RADIUS/pix_size) + 1
<<<<<<< HEAD
    naxis = len(hdul[0].data.shape)
    npix = [hdul[0].data.shape[-1], hdul[0].data.shape[-2]]
    if square == True: 
        if (int(pix[0]-size)<0 or int(pix[0]+size)>=npix[0]) or (int(pix[1]-size)<0 or int(pix[1]+size)>=npix[1]): 
            if int(pix[0]-size)<0: size = pix[0]
            if int(pix[0]+size)>=npix[0]: size = npix[0]-pix[0]-1
            if int(pix[1]-size)<0: size = pix[1]
            if int(pix[1]+size)>=npix[1]: size = npix[1]-pix[1]-1
            print("WARNING: Requested radius is larger than data size, trimmed")
        if naxis==2: h_cut = hdul[0].data[    int(pix[1]-size):int(pix[1]+size),int(pix[0]-size):int(pix[0]+size)] 
        if naxis==3: h_cut = hdul[0].data[0  ,int(pix[1]-size):int(pix[1]+size),int(pix[0]-size):int(pix[0]+size)] 
        if naxis==4: h_cut = hdul[0].data[0,0,int(pix[1]-size):int(pix[1]+size),int(pix[0]-size):int(pix[0]+size)] 
        w_cut = w[int(pix[1]-size):int(pix[1]+size),int(pix[0]-size):int(pix[0]+size)]  #square 
    else: 
        if naxis==2: h_cut = hdul[0].data 
        if naxis==3: h_cut = hdul[0].data[0  ,:,:] 
        if naxis==4: h_cut = hdul[0].data[0,0,:,:]
        w_cut = w[0:npix[0]-1,0:npix[1]-1]
=======
    npix = [hdul[0].data.shape[-1], hdul[0].data.shape[-2]]
    if (int(pix[0]-size)<0 or int(pix[0]+size)>=npix[0]) or (int(pix[1]-size)<0 or int(pix[1]+size)>=npix[1]): 
        if int(pix[0]-size)<0: size = pix[0]
        if int(pix[0]+size)>=npix[0]: size = npix[0]-pix[0]-1
        if int(pix[1]-size)<0: size = pix[1]
        if int(pix[1]+size)>=npix[1]: size = npix[1]-pix[1]-1
        print("WARNING: Requested radius is larger than data size, trimmed")
    naxis = len(hdul[0].data.shape)
    if naxis==2: h_cut = hdul[0].data[    int(pix[1]-size):int(pix[1]+size),int(pix[0]-size):int(pix[0]+size)] 
    if naxis==3: h_cut = hdul[0].data[0  ,int(pix[1]-size):int(pix[1]+size),int(pix[0]-size):int(pix[0]+size)] 
    if naxis==4: h_cut = hdul[0].data[0,0,int(pix[1]-size):int(pix[1]+size),int(pix[0]-size):int(pix[0]+size)] 
    w_cut = w[int(pix[1]-size):int(pix[1]+size),int(pix[0]-size):int(pix[0]+size)]
>>>>>>> e9f5d6b7

    if ticks!=None and add_tick_ends:
        if min_value==None:
            im_min = np.nanmin(h_cut)
            if ticks[0] < im_min:
                min_value = ticks[0]
            else:
                # I want to add a tick to the end of the colour bar. The optional parameter tick_prec sets the precision of this.
                min_tick = (np.floor(im_min/10**tick_prec) + 1)*10**tick_prec
                ticks = [min_tick] + ticks
        if max_value==None:
            im_max = np.nanmax(h_cut)
            if ticks[-1] > im_max:
                max_value = ticks[-1]
            else:
                # I want to add a tick to the end of the colour bar. The optional parameter tick_prec sets the precision of this.
                max_tick = (np.ceil(im_max/10**tick_prec) - 1)*10**tick_prec
                ticks = ticks + [max_tick]

    fig = plt.figure(figsize=(8.,8.))
    ax = fig.add_subplot(1,1,1,projection=w_cut)

    cim = ax.imshow(h_cut, cmap=plt.get_cmap(cmap,nsteps), vmin=min_value, vmax=max_value)
    plt.xlabel('RA (J2000)')
    plt.ylabel('Dec (J2000)')
    plt.title(title)

    cbar = fig.colorbar(cim, label=cb_name,ticks=ticks,fraction=0.0467,pad=0.015)

    pix_scale = proj_plane_pixel_scales(w_cut)
    sx, sy = pix_scale[0], pix_scale[1]
    if show_beam:
        try:
            beamx = hdr['BMAJ']/pix_size
            try:
                beamy = hdr['BMIN']/pix_size
                try:
                    beampa = hdr['BPA']
                except:
                    print("No BPA parameter found. Setting position angle to 0 degrees.")
                    beampa = 0.
            except:
                print("No BMIN parameter found. Setting beam to circle.")
                beamy=beamx
                beampa = 0.
            beam = Ellipse((15.,15.), beamx, beamy, angle=beampa,facecolor='black', edgecolor='none', zorder=200)
            ax.add_patch(beam)
        except:
            print("Warning: No beam information found. Beam will not be shown. We suggest setting show_beam=False in plot_galaxy.")

    # Add cross at galaxy centre
    if mark_centre:
        scx,scy = roi.to_pixel(w_cut)
        ax.plot(scx,scy, c='red', marker='+', markersize=12, zorder=300)

    # Make patch in plot black 
    if bkgrd_black:
        ax.set_facecolor((0.0, 0.0, 0.0))

    return fig, ax

def get_galaxy_range(fits_file,RA,DEC,RADIUS,shift,coord_frame='fk5'):
    hdul = fits.open(fits_file)
    hdr = hdul[0].header
    w = WCS(hdr).celestial
    pix_size = np.abs(hdr['CDELT1'])

    # Convert RA to DEG and apply shift
    imagecenterX=15*(RA[0] + RA[1]/60. + RA[2]/3600.) - shift[0]
    imagecenterY=DEC[0] + DEC[1]/60. + DEC[2]/3600 - shift[1]

    roi = SkyCoord(imagecenterX, imagecenterY, unit=u.deg, frame=coord_frame)
    pix = skycoord_to_pixel(roi, w)
    size=np.int(RADIUS/pix_size) + 1

    naxis = len(hdul[0].data.shape)
    if naxis==2: h_cut = hdul[0].data[    int(pix[1]-size):int(pix[1]+size),int(pix[0]-size):int(pix[0]+size)] 
    if naxis==3: h_cut = hdul[0].data[0  ,int(pix[1]-size):int(pix[1]+size),int(pix[0]-size):int(pix[0]+size)] 
    if naxis==4: h_cut = hdul[0].data[0,0,int(pix[1]-size):int(pix[1]+size),int(pix[0]-size):int(pix[0]+size)] 
    print("Plot range of ", np.nanmin(h_cut),np.nanmax(h_cut))
    return np.nanmin(h_cut),np.nanmax(h_cut)<|MERGE_RESOLUTION|>--- conflicted
+++ resolved
@@ -10,11 +10,8 @@
 # Updated July 23, 2021 by Mark Richardson and Jayanne English
 # Updated Mar 5, 2022 by Gilles Ferrand and Jayanne English; Jayanne English March 5, 2022. 
 # Updated Mar 15, 2022 by Mark Richardson and Jayanne English.
-<<<<<<< HEAD
 
 # Changes July 8/22: square image changed by Nathan Deg.
-=======
->>>>>>> e9f5d6b7
 
 import astropy.units as u
 from astropy.wcs import WCS
@@ -31,11 +28,8 @@
 
 def plot_galaxy(fits_file,RA,DEC,RADIUS,shift,cmap,min_value=None,max_value=None,
                   ticks=None,nsteps=18,label="",coord_frame='fk5',mark_centre=False,show_beam=True,cb_name='',
-<<<<<<< HEAD
                   add_tick_ends=True,tick_prec=-2,bkgrd_black=False,title='',square=True):
-=======
-                  add_tick_ends=True,tick_prec=-2,bkgrd_black=False):
->>>>>>> e9f5d6b7
+
     params = {'legend.fontsize': 'x-large',
          'axes.labelsize': 'x-large',
          'axes.titlesize':'x-large',
@@ -57,7 +51,6 @@
     roi = SkyCoord(imagecenterX, imagecenterY, unit=u.deg, frame=coord_frame)
     pix = skycoord_to_pixel(roi, w)
     size=np.int(RADIUS/pix_size) + 1
-<<<<<<< HEAD
     naxis = len(hdul[0].data.shape)
     npix = [hdul[0].data.shape[-1], hdul[0].data.shape[-2]]
     if square == True: 
@@ -76,20 +69,6 @@
         if naxis==3: h_cut = hdul[0].data[0  ,:,:] 
         if naxis==4: h_cut = hdul[0].data[0,0,:,:]
         w_cut = w[0:npix[0]-1,0:npix[1]-1]
-=======
-    npix = [hdul[0].data.shape[-1], hdul[0].data.shape[-2]]
-    if (int(pix[0]-size)<0 or int(pix[0]+size)>=npix[0]) or (int(pix[1]-size)<0 or int(pix[1]+size)>=npix[1]): 
-        if int(pix[0]-size)<0: size = pix[0]
-        if int(pix[0]+size)>=npix[0]: size = npix[0]-pix[0]-1
-        if int(pix[1]-size)<0: size = pix[1]
-        if int(pix[1]+size)>=npix[1]: size = npix[1]-pix[1]-1
-        print("WARNING: Requested radius is larger than data size, trimmed")
-    naxis = len(hdul[0].data.shape)
-    if naxis==2: h_cut = hdul[0].data[    int(pix[1]-size):int(pix[1]+size),int(pix[0]-size):int(pix[0]+size)] 
-    if naxis==3: h_cut = hdul[0].data[0  ,int(pix[1]-size):int(pix[1]+size),int(pix[0]-size):int(pix[0]+size)] 
-    if naxis==4: h_cut = hdul[0].data[0,0,int(pix[1]-size):int(pix[1]+size),int(pix[0]-size):int(pix[0]+size)] 
-    w_cut = w[int(pix[1]-size):int(pix[1]+size),int(pix[0]-size):int(pix[0]+size)]
->>>>>>> e9f5d6b7
 
     if ticks!=None and add_tick_ends:
         if min_value==None:
